--- conflicted
+++ resolved
@@ -63,12 +63,8 @@
 // services
 export { default as MessageBrokerService } from './services/message-broker-service';
 export { default as PushService } from './services/push-service';
-<<<<<<< HEAD
-export { default as RPCService } from './services/rpc-service';
+export { default as RPCService, RpcHook, RpcHookType } from './services/rpc-service';
 export { TraceService } from './services/trace-service';
-=======
-export { default as RPCService, RpcHook, RpcHookType } from './services/rpc-service';
->>>>>>> 2fd2d84b
 
 export {
   default as AbstractBrokerService,
