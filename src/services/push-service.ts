import { ISLAND, LogicError } from '../utils/error';
import { logger } from '../utils/logger';
import MessagePack from '../utils/msgpack';
import { AmqpChannelPoolService } from './amqp-channel-pool-service';

const SERIALIZE_FORMAT_PUSH = process.env.SERIALIZE_FORMAT_PUSH;

export default class PushService {
  // Exchange to broadcast to the entire users.
  public static broadcastExchange = {
    name: 'PUSH_FANOUT_EXCHANGE',
    options: {
      durable: true
    },
    type: 'fanout'
  };

  // Exchange to push to a specific user.
  public static playerPushExchange = {
    name: 'push.player',
    options: {
      durable: true
    },
    type: 'direct'
  };
  public static msgpack = MessagePack.getInst();

  public static encode(obj): Buffer {
    try {
      let buf;
      switch (SERIALIZE_FORMAT_PUSH) {
        case 'json':
          buf = new Buffer(JSON.stringify(obj));
          break;
        default:
          buf = PushService.msgpack.encode(obj);
          break;
      }
      return buf;
    } catch (e) {
      e.formatType = SERIALIZE_FORMAT_PUSH;
      logger.debug('[JSON ENCODE ERROR]', e);
      const error = new LogicError(ISLAND.LOGIC.L0007_PUSH_ENCODE_ERROR, e.message);
      logger.debug(error.stack);
      throw e;
    }
  }

  public static decode(buf) {
    let obj;
    switch (SERIALIZE_FORMAT_PUSH) {
      case 'json':
        obj = JSON.parse(buf.toString());
        break;
      default:
        obj = PushService.msgpack.decode(buf);
        break;
    }
    return obj;
  }

  private static DEFAULT_EXCHANGE_OPTIONS: any = {
    autoDelete: true,
    durable: true
  };

  private static autoDeleteTriggerQueue = {
    name: 'auto-delete.trigger',
    options: {
      messageTtl: 0
    }
  };

  private channelPool: AmqpChannelPoolService;

  constructor() {
  }

  public async initialize(channelPool: AmqpChannelPoolService): Promise<any> {
    this.channelPool = channelPool;

    await this.channelPool.usingChannel(async channel => {
      const globalFanoutX = PushService.broadcastExchange;
      const playerPushX = PushService.playerPushExchange;
      await channel.assertExchange(globalFanoutX.name, globalFanoutX.type, globalFanoutX.options);
      await channel.assertExchange(playerPushX.name, playerPushX.type, playerPushX.options);
      await channel.assertQueue(PushService.autoDeleteTriggerQueue.name, PushService.autoDeleteTriggerQueue.options);
    });
  }

<<<<<<< HEAD
  async purge(): Promise<any> {
  }
=======
  async purge(): Promise<any> {}
>>>>>>> cfa27c16

  async deleteExchange(exchange: string, options?: any): Promise<any> {
    return this.channelPool.usingChannel(channel => {
      logger.debug(`[INFO] delete exchange's name ${exchange}`);
      return channel.deleteExchange(exchange, options);
    });
  }

  /**
   * bind specific exchange wrapper
   * @param destination
   * @param source
   * @param pattern
   * @param sourceType
   * @param sourceOpts
   * @returns {Promise<any>}
   */
  async bindExchange(destination: string,
                     source: string,
                     pattern: string = '',
                     sourceType: string = 'fanout',
                     sourceOpts: any = PushService.DEFAULT_EXCHANGE_OPTIONS
  ): Promise<any> {
    logger.debug(`bind exchange. ${source} ==${pattern}==> ${destination}`);
    let sourceDeclared = false;
    try {
      await this.channelPool.usingChannel(async channel => {
        await channel.assertExchange(source, sourceType, sourceOpts);
        sourceDeclared = true;
        await channel.bindExchange(destination, source, pattern);
      });
    } catch (e) {
      // Auto-delete is triggered only when target exchange(or queue) is unbound or deleted.
      // If previous bind fails, we can't ensure auto-delete triggered or not.
      // Below workaround prevents this from happening.
      // caution: Binding x-recent-history exchange to unroutable target causes connection loss.
      // target should be a queue and routable.
      if (sourceDeclared && sourceOpts.autoDelete) {
        await this.channelPool.usingChannel(async channel => {
          await channel.bindQueue(PushService.autoDeleteTriggerQueue.name, source, '');
          await channel.unbindQueue(PushService.autoDeleteTriggerQueue.name, source, '');
        });
      }
      throw e;
    }
  }

  /**
   * unbind exchange wrapper
   * @param destination
   * @param source
   * @param pattern
   * @returns {Promise<any>}
   */
  async unbindExchange(destination: string, source: string, pattern: string = ''): Promise<any> {
    logger.debug(`unbind exchange; ${source} --${pattern}--X ${destination}`);
    return this.channelPool.usingChannel(channel => {
      return channel.unbindExchange(destination, source, pattern, {});
    });
  }

  /**
   * publish message to a player
   * @param pid
   * @param msg
   * @param options
   * @returns {Promise<any>}
   */
  async unicast(pid: string, msg: any, options?: any): Promise<any> {
    return this.channelPool.usingChannel(async channel => {
      return channel.publish(PushService.playerPushExchange.name, pid, PushService.encode(msg), options);
    });
  }

  /**
   * publish message to specific exchange
   * @param exchange
   * @param msg
   * @param routingKey
   * @param options
   * @returns {Promise<any>}
   */
  async multicast(exchange: string, msg: any, routingKey: string = '', options?: any): Promise<any> {
    return this.channelPool.usingChannel(async channel => {
      return channel.publish(exchange, routingKey, PushService.encode(msg), options);
    });
  }

  /**
   * publish message to global fanout exchange
   * @param msg message to broadcast. message should be MessagePack encodable.
   * @param options publish options
   * @returns {Promise<any>}
   */
  async broadcast(msg: any, options?: any): Promise<any> {
    return this.channelPool.usingChannel(async channel => {
      const fanout = PushService.broadcastExchange.name;
      return channel.publish(fanout, '', PushService.encode(msg), options);
    });
  }
}<|MERGE_RESOLUTION|>--- conflicted
+++ resolved
@@ -88,12 +88,7 @@
     });
   }
 
-<<<<<<< HEAD
-  async purge(): Promise<any> {
-  }
-=======
   async purge(): Promise<any> {}
->>>>>>> cfa27c16
 
   async deleteExchange(exchange: string, options?: any): Promise<any> {
     return this.channelPool.usingChannel(channel => {
